--- conflicted
+++ resolved
@@ -826,7 +826,6 @@
     deps = [
         ":core_worker_lib",
         ":ray_mock",
-<<<<<<< HEAD
         "@com_google_googletest//:gtest_main",
     ],
 )
@@ -839,8 +838,6 @@
     deps = [
         ":core_worker_lib",
         ":ray_mock",
-=======
->>>>>>> cd22a7d1
         "@com_google_googletest//:gtest_main",
     ],
 )
