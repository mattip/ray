import logging
from concurrent import futures
import grpc
import base64
from collections import defaultdict
import functools
import queue
import pickle

import threading
from typing import Any
from typing import Dict
from typing import Set
from typing import Optional
from typing import Callable
from ray import cloudpickle
from ray.job_config import JobConfig
import ray
import ray.state
import ray.core.generated.ray_client_pb2 as ray_client_pb2
import ray.core.generated.ray_client_pb2_grpc as ray_client_pb2_grpc
import time
import inspect
import json
from ray.util.client.common import (ClientServerHandle, GRPC_OPTIONS,
                                    CLIENT_SERVER_MAX_THREADS, ResponseCache)
from ray.util.client.server.proxier import serve_proxier
from ray.util.client.server.server_pickler import convert_from_arg
from ray.util.client.server.server_pickler import dumps_from_server
from ray.util.client.server.server_pickler import loads_from_client
from ray.util.client.server.dataservicer import DataServicer
from ray.util.client.server.logservicer import LogstreamServicer
from ray.util.client.server.server_stubs import current_server
from ray.ray_constants import env_integer
from ray.util.placement_group import PlacementGroup
from ray._private.client_mode_hook import disable_client_hook

logger = logging.getLogger(__name__)

TIMEOUT_FOR_SPECIFIC_SERVER_S = env_integer("TIMEOUT_FOR_SPECIFIC_SERVER_S",
                                            30)


def _use_response_cache(func):
    """
    Decorator for gRPC stubs. Before calling the real stubs, checks if there's
    an existing entry in the caches. If there is, then return the cached
    entry. Otherwise, call the real function and use the real cache
    """

    @functools.wraps(func)
    def wrapper(self, request, context):
        metadata = {k: v for k, v in context.invocation_metadata()}
        expected_ids = ("client_id", "thread_id", "req_id")
        if any(i not in metadata for i in expected_ids):
            # Missing IDs, skip caching and call underlying stub directly
            return func(self, request, context)

        # Get relevant IDs to check cache
        client_id = metadata["client_id"]
        thread_id = metadata["thread_id"]
        req_id = int(metadata["req_id"])

        # Check if response already cached
        response_cache = self.response_caches[client_id]
        cached_entry = response_cache.check_cache(thread_id, req_id)
        if cached_entry is not None:
            return cached_entry

        # Response wasn't cached, call underlying stub and cache result
        resp = func(self, request, context)
        response_cache.update_cache(thread_id, req_id, resp)
        return resp

    return wrapper


class RayletServicer(ray_client_pb2_grpc.RayletDriverServicer):
    def __init__(self, ray_connect_handler: Callable):
        """Construct a raylet service

        Args:
           ray_connect_handler (Callable): Function to connect to ray cluster
        """
        # Stores client_id -> (ref_id -> ObjectRef)
        self.object_refs: Dict[str, Dict[bytes, ray.ObjectRef]] = defaultdict(
            dict)
        # Stores client_id -> (client_ref_id -> ref_id (in self.object_refs))
        self.client_side_ref_map: Dict[str, Dict[bytes, bytes]] = defaultdict(
            dict)
        self.function_refs = {}
        self.actor_refs: Dict[bytes, ray.ActorHandle] = {}
        self.actor_owners: Dict[str, Set[bytes]] = defaultdict(set)
        self.registered_actor_classes = {}
        self.named_actors = set()
        self.state_lock = threading.Lock()
        self.ray_connect_handler = ray_connect_handler
        self.response_caches: Dict[str, ResponseCache] = defaultdict(
            ResponseCache)

    def Init(self, request: ray_client_pb2.InitRequest,
             context=None) -> ray_client_pb2.InitResponse:
        if request.job_config:
            job_config = pickle.loads(request.job_config)
            job_config.client_job = True
        else:
            job_config = None
        current_job_config = None
        with disable_client_hook():
            if ray.is_initialized():
                worker = ray.worker.global_worker
                current_job_config = worker.core_worker.get_job_config()
            else:
                extra_kwargs = json.loads(request.ray_init_kwargs or "{}")
                try:
                    self.ray_connect_handler(job_config, **extra_kwargs)
                except Exception as e:
                    logger.exception("Running Ray Init failed:")
                    return ray_client_pb2.InitResponse(
                        ok=False,
                        msg="Call to `ray.init()` on the server "
                        f"failed with: {e}")
        if job_config is None:
            return ray_client_pb2.InitResponse(ok=True)

        # NOTE(edoakes): this code should not be necessary anymore because we
        # only allow a single client/job per server. There is an existing test
        # that tests the behavior of multiple clients with the same job config
        # connecting to one server (test_client_init.py::test_num_clients),
        # so I'm leaving it here for now.
        job_config = job_config.get_proto_job_config()
        # If the server has been initialized, we need to compare whether the
        # runtime env is compatible.
        if current_job_config and \
                set(job_config.runtime_env.uris) != set(
                current_job_config.runtime_env.uris) and \
                len(job_config.runtime_env.uris) > 0:
            return ray_client_pb2.InitResponse(
                ok=False,
                msg="Runtime environment doesn't match "
                f"request one {job_config.runtime_env.uris} "
                f"current one {current_job_config.runtime_env.uris}")
        return ray_client_pb2.InitResponse(ok=True)

    @_use_response_cache
    def KVPut(self, request, context=None) -> ray_client_pb2.KVPutResponse:
        with disable_client_hook():
            already_exists = ray.experimental.internal_kv._internal_kv_put(
                request.key, request.value, overwrite=request.overwrite)
        return ray_client_pb2.KVPutResponse(already_exists=already_exists)

    def KVGet(self, request, context=None) -> ray_client_pb2.KVGetResponse:
        with disable_client_hook():
            value = ray.experimental.internal_kv._internal_kv_get(request.key)
        return ray_client_pb2.KVGetResponse(value=value)

    @_use_response_cache
    def KVDel(self, request, context=None) -> ray_client_pb2.KVDelResponse:
        with disable_client_hook():
            ray.experimental.internal_kv._internal_kv_del(request.key)
        return ray_client_pb2.KVDelResponse()

    def KVList(self, request, context=None) -> ray_client_pb2.KVListResponse:
        with disable_client_hook():
            keys = ray.experimental.internal_kv._internal_kv_list(
                request.prefix)
        return ray_client_pb2.KVListResponse(keys=keys)

    def KVExists(self, request,
                 context=None) -> ray_client_pb2.KVExistsResponse:
        with disable_client_hook():
            exists = ray.experimental.internal_kv._internal_kv_exists(
                request.key)
        return ray_client_pb2.KVExistsResponse(exists=exists)

    def ListNamedActors(self, request, context=None
                        ) -> ray_client_pb2.ClientListNamedActorsResponse:
        with disable_client_hook():
            actors = ray.util.list_named_actors(
                all_namespaces=request.all_namespaces)

        return ray_client_pb2.ClientListNamedActorsResponse(
            actors_json=json.dumps(actors))

    def ClusterInfo(self, request,
                    context=None) -> ray_client_pb2.ClusterInfoResponse:
        resp = ray_client_pb2.ClusterInfoResponse()
        resp.type = request.type
        if request.type == ray_client_pb2.ClusterInfoType.CLUSTER_RESOURCES:
            with disable_client_hook():
                resources = ray.cluster_resources()
            # Normalize resources into floats
            # (the function may return values that are ints)
            float_resources = {k: float(v) for k, v in resources.items()}
            resp.resource_table.CopyFrom(
                ray_client_pb2.ClusterInfoResponse.ResourceTable(
                    table=float_resources))
        elif request.type == \
                ray_client_pb2.ClusterInfoType.AVAILABLE_RESOURCES:
            with disable_client_hook():
                resources = ray.available_resources()
            # Normalize resources into floats
            # (the function may return values that are ints)
            float_resources = {k: float(v) for k, v in resources.items()}
            resp.resource_table.CopyFrom(
                ray_client_pb2.ClusterInfoResponse.ResourceTable(
                    table=float_resources))
        elif request.type == ray_client_pb2.ClusterInfoType.RUNTIME_CONTEXT:
            ctx = ray_client_pb2.ClusterInfoResponse.RuntimeContext()
            with disable_client_hook():
                rtc = ray.get_runtime_context()
                ctx.job_id = rtc.job_id.binary()
                ctx.node_id = rtc.node_id.binary()
                ctx.namespace = rtc.namespace
                ctx.capture_client_tasks = \
                    rtc.should_capture_child_tasks_in_placement_group
                ctx.runtime_env = json.dumps(rtc.runtime_env)
            resp.runtime_context.CopyFrom(ctx)
        else:
            with disable_client_hook():
                resp.json = self._return_debug_cluster_info(request, context)
        return resp

    def _return_debug_cluster_info(self, request, context=None) -> str:
        """Handle ClusterInfo requests that only return a json blob."""
        data = None
        if request.type == ray_client_pb2.ClusterInfoType.NODES:
            data = ray.nodes()
        elif request.type == ray_client_pb2.ClusterInfoType.IS_INITIALIZED:
            data = ray.is_initialized()
        elif request.type == ray_client_pb2.ClusterInfoType.TIMELINE:
            data = ray.timeline()
        elif request.type == ray_client_pb2.ClusterInfoType.PING:
            data = {}
        else:
            raise TypeError("Unsupported cluster info type")
        return json.dumps(data)

    def release(self, client_id: str, id: bytes) -> bool:
        with self.state_lock:
            if client_id in self.object_refs:
                if id in self.object_refs[client_id]:
                    logger.debug(
                        f"Releasing object {id.hex()} for {client_id}")
                    del self.object_refs[client_id][id]
                    return True

            if client_id in self.actor_owners:
                if id in self.actor_owners[client_id]:
                    logger.debug(f"Releasing actor {id.hex()} for {client_id}")
                    self.actor_owners[client_id].remove(id)
                    if self._can_remove_actor_ref(id):
                        logger.debug(f"Deleting reference to actor {id.hex()}")
                        del self.actor_refs[id]
                    return True

            return False

    def release_all(self, client_id):
        with self.state_lock:
            self._release_objects(client_id)
            self._release_actors(client_id)

    def _can_remove_actor_ref(self, actor_id_bytes):
        no_owner = not any(actor_id_bytes in actor_list
                           for actor_list in self.actor_owners.values())
        return no_owner and actor_id_bytes not in self.named_actors

    def _release_objects(self, client_id):
        if client_id not in self.object_refs:
            logger.debug(f"Releasing client with no references: {client_id}")
            return
        count = len(self.object_refs[client_id])
        del self.object_refs[client_id]
        if client_id in self.client_side_ref_map:
            del self.client_side_ref_map[client_id]
        if client_id in self.response_caches:
            del self.response_caches[client_id]
        logger.debug(f"Released all {count} objects for client {client_id}")

    def _release_actors(self, client_id):
        if client_id not in self.actor_owners:
            logger.debug(f"Releasing client with no actors: {client_id}")
            return

        count = 0
        actors_to_remove = self.actor_owners.pop(client_id)
        for id_bytes in actors_to_remove:
            count += 1
            if self._can_remove_actor_ref(id_bytes):
                logger.debug(f"Deleting reference to actor {id_bytes.hex()}")
                del self.actor_refs[id_bytes]

        logger.debug(f"Released all {count} actors for client: {client_id}")

    @_use_response_cache
    def Terminate(self, req, context=None):
        if req.WhichOneof("terminate_type") == "task_object":
            try:
                object_ref = \
                    self.object_refs[req.client_id][req.task_object.id]
                with disable_client_hook():
                    ray.cancel(
                        object_ref,
                        force=req.task_object.force,
                        recursive=req.task_object.recursive)
            except Exception as e:
                return_exception_in_context(e, context)
        elif req.WhichOneof("terminate_type") == "actor":
            try:
                actor_ref = self.actor_refs[req.actor.id]
                with disable_client_hook():
                    ray.kill(actor_ref, no_restart=req.actor.no_restart)
            except Exception as e:
                return_exception_in_context(e, context)
        else:
            raise RuntimeError(
                "Client requested termination without providing a valid "
                "terminate_type")
        return ray_client_pb2.TerminateResponse(ok=True)

    def _async_get_object(
            self,
            request: ray_client_pb2.GetRequest,
            client_id: str,
            req_id: int,
            result_queue: queue.Queue,
            context=None) -> Optional[ray_client_pb2.GetResponse]:
        """Attempts to schedule a callback to push the GetResponse to the
        main loop when the desired object is ready. If there is some failure
        in scheduling, a GetResponse will be immediately returned.
        """
        if len(request.ids) != 1:
            raise ValueError("Async get() must have exactly 1 Object ID. "
                             f"Actual: {request}")
        rid = request.ids[0]
        ref = self.object_refs[client_id].get(rid, None)
        if not ref:
            return ray_client_pb2.GetResponse(
                valid=False,
                error=cloudpickle.dumps(
                    ValueError(f"ClientObjectRef with id {rid} not found for "
                               f"client {client_id}")))
        try:
            logger.debug("async get: %s" % ref)
            with disable_client_hook():

                def send_get_response(result: Any) -> None:
                    """Pushes a GetResponse to the main DataPath loop to send
                    to the client. This is called when the object is ready
                    on the server side."""
                    try:
                        serialized = dumps_from_server(result, client_id, self)
                        get_resp = ray_client_pb2.GetResponse(
                            valid=True, data=serialized)
                    except Exception as exc:
                        get_resp = ray_client_pb2.GetResponse(
                            valid=False, error=cloudpickle.dumps(exc))
                    resp = ray_client_pb2.DataResponse(
                        get=get_resp, req_id=req_id)
                    result_queue.put(resp)

                ref._on_completed(send_get_response)
                return None

        except Exception as e:
            return ray_client_pb2.GetResponse(
                valid=False, error=cloudpickle.dumps(e))

    def GetObject(self, request: ray_client_pb2.GetRequest, context):
        metadata = {k: v for k, v in context.invocation_metadata()}
        client_id = metadata.get("client_id")
        if client_id is None:
            return ray_client_pb2.GetResponse(
                valid=False,
                error=cloudpickle.dumps(
                    ValueError(
                        "client_id is not specified in request metadata")))
        return self._get_object(request, client_id)

    def _get_object(self, request: ray_client_pb2.GetRequest, client_id: str):
        objectrefs = []
        for rid in request.ids:
            ref = self.object_refs[client_id].get(rid, None)
            if ref:
                objectrefs.append(ref)
            else:
                return ray_client_pb2.GetResponse(
                    valid=False,
                    error=cloudpickle.dumps(
                        ValueError(
                            f"ClientObjectRef {rid} is not found for client "
                            f"{client_id}")))
        try:
            logger.debug("get: %s" % objectrefs)
            with disable_client_hook():
                items = ray.get(objectrefs, timeout=request.timeout)
        except Exception as e:
            return ray_client_pb2.GetResponse(
                valid=False, error=cloudpickle.dumps(e))
        serialized = dumps_from_server(items, client_id, self)
        return ray_client_pb2.GetResponse(valid=True, data=serialized)

    def PutObject(self, request: ray_client_pb2.PutRequest,
                  context=None) -> ray_client_pb2.PutResponse:
        """gRPC entrypoint for unary PutObject
        """
        return self._put_object(request, "", context)

    def _put_object(self,
                    request: ray_client_pb2.PutRequest,
                    client_id: str,
                    context=None):
        """Put an object in the cluster with ray.put() via gRPC.

        Args:
            request: PutRequest with pickled data.
            client_id: The client who owns this data, for tracking when to
              delete this reference.
            context: gRPC context.
        """
        try:
            obj = loads_from_client(request.data, self)
            with disable_client_hook():
                objectref = ray.put(obj)
        except Exception as e:
            logger.exception("Put failed:")
            return ray_client_pb2.PutResponse(
                id=b"", valid=False, error=cloudpickle.dumps(e))

        self.object_refs[client_id][objectref.binary()] = objectref
        if len(request.client_ref_id) > 0:
            self.client_side_ref_map[client_id][
                request.client_ref_id] = objectref.binary()
        logger.debug("put: %s" % objectref)
        return ray_client_pb2.PutResponse(id=objectref.binary(), valid=True)

    def WaitObject(self, request, context=None) -> ray_client_pb2.WaitResponse:
        object_refs = []
        for rid in request.object_ids:
            if rid not in self.object_refs[request.client_id]:
                raise Exception(
                    "Asking for a ref not associated with this client: %s" %
                    str(rid))
            object_refs.append(self.object_refs[request.client_id][rid])
        num_returns = request.num_returns
        timeout = request.timeout
        try:
            with disable_client_hook():
                ready_object_refs, remaining_object_refs = ray.wait(
                    object_refs,
                    num_returns=num_returns,
                    timeout=timeout if timeout != -1 else None,
                )
        except Exception as e:
            # TODO(ameer): improve exception messages.
            logger.error(f"Exception {e}")
            return ray_client_pb2.WaitResponse(valid=False)
        logger.debug("wait: %s %s" % (str(ready_object_refs),
                                      str(remaining_object_refs)))
        ready_object_ids = [
            ready_object_ref.binary() for ready_object_ref in ready_object_refs
        ]
        remaining_object_ids = [
            remaining_object_ref.binary()
            for remaining_object_ref in remaining_object_refs
        ]
        return ray_client_pb2.WaitResponse(
            valid=True,
            ready_object_ids=ready_object_ids,
            remaining_object_ids=remaining_object_ids)

<<<<<<< HEAD
    @_use_response_cache
    def Schedule(self, task, context=None) -> ray_client_pb2.ClientTaskTicket:
=======
    def Schedule(self, task: ray_client_pb2.ClientTask,
                 context=None) -> ray_client_pb2.ClientTaskTicket:
>>>>>>> a3f399ef
        logger.debug(
            "schedule: %s %s" % (task.name,
                                 ray_client_pb2.ClientTask.RemoteExecType.Name(
                                     task.type)))
        try:
            with disable_client_hook():
                if task.type == ray_client_pb2.ClientTask.FUNCTION:
                    result = self._schedule_function(task, context)
                elif task.type == ray_client_pb2.ClientTask.ACTOR:
                    result = self._schedule_actor(task, context)
                elif task.type == ray_client_pb2.ClientTask.METHOD:
                    result = self._schedule_method(task, context)
                elif task.type == ray_client_pb2.ClientTask.NAMED_ACTOR:
                    result = self._schedule_named_actor(task, context)
                else:
                    raise NotImplementedError(
                        "Unimplemented Schedule task type: %s" %
                        ray_client_pb2.ClientTask.RemoteExecType.Name(
                            task.type))
                result.valid = True
                return result
        except Exception as e:
            logger.debug(f"Caught schedule exception, returning: {e}")
            return ray_client_pb2.ClientTaskTicket(
                valid=False, error=cloudpickle.dumps(e))

    def _schedule_method(self, task: ray_client_pb2.ClientTask,
                         context=None) -> ray_client_pb2.ClientTaskTicket:
        actor_handle = self.actor_refs.get(task.payload_id)
        if actor_handle is None:
            raise Exception(
                "Can't run an actor the server doesn't have a handle for")
        arglist, kwargs = self._convert_args(task.args, task.kwargs)
        method = getattr(actor_handle, task.name)
        opts = decode_options(task.options)
        if opts is not None:
            method = method.options(**opts)
        output = method.remote(*arglist, **kwargs)
        ids = self.unify_and_track_outputs(output, task.client_id)
        return ray_client_pb2.ClientTaskTicket(return_ids=ids)

    def _schedule_actor(self, task: ray_client_pb2.ClientTask,
                        context=None) -> ray_client_pb2.ClientTaskTicket:
        remote_class = self.lookup_or_register_actor(
            task.payload_id, task.client_id,
            decode_options(task.baseline_options))

        arglist, kwargs = self._convert_args(task.args, task.kwargs)
        opts = decode_options(task.options)
        if opts is not None:
            remote_class = remote_class.options(**opts)
        with current_server(self):
            actor = remote_class.remote(*arglist, **kwargs)
        self.actor_refs[actor._actor_id.binary()] = actor
        self.actor_owners[task.client_id].add(actor._actor_id.binary())
        return ray_client_pb2.ClientTaskTicket(
            return_ids=[actor._actor_id.binary()])

    def _schedule_function(self, task: ray_client_pb2.ClientTask,
                           context=None) -> ray_client_pb2.ClientTaskTicket:
        remote_func = self.lookup_or_register_func(
            task.payload_id, task.client_id,
            decode_options(task.baseline_options))
        arglist, kwargs = self._convert_args(task.args, task.kwargs)
        opts = decode_options(task.options)
        if opts is not None:
            remote_func = remote_func.options(**opts)
        with current_server(self):
            output = remote_func.remote(*arglist, **kwargs)
        ids = self.unify_and_track_outputs(output, task.client_id)
        return ray_client_pb2.ClientTaskTicket(return_ids=ids)

    def _schedule_named_actor(self,
                              task: ray_client_pb2.ClientTask,
                              context=None) -> ray_client_pb2.ClientTaskTicket:
        assert len(task.payload_id) == 0
        # Convert empty string back to None.
        actor = ray.get_actor(task.name, task.namespace or None)
        bin_actor_id = actor._actor_id.binary()
        self.actor_refs[bin_actor_id] = actor
        self.actor_owners[task.client_id].add(bin_actor_id)
        self.named_actors.add(bin_actor_id)
        return ray_client_pb2.ClientTaskTicket(
            return_ids=[actor._actor_id.binary()])

    def _convert_args(self, arg_list, kwarg_map):
        argout = []
        for arg in arg_list:
            t = convert_from_arg(arg, self)
            argout.append(t)
        kwargout = {}
        for k in kwarg_map:
            kwargout[k] = convert_from_arg(kwarg_map[k], self)
        return argout, kwargout

    def lookup_or_register_func(
            self, id: bytes, client_id: str,
            options: Optional[Dict]) -> ray.remote_function.RemoteFunction:
        with disable_client_hook():
            if id not in self.function_refs:
                funcref = self.object_refs[client_id][id]
                func = ray.get(funcref)
                if not inspect.isfunction(func):
                    raise Exception("Attempting to register function that "
                                    "isn't a function.")
                if options is None or len(options) == 0:
                    self.function_refs[id] = ray.remote(func)
                else:
                    self.function_refs[id] = ray.remote(**options)(func)
        return self.function_refs[id]

    def lookup_or_register_actor(self, id: bytes, client_id: str,
                                 options: Optional[Dict]):
        with disable_client_hook():
            if id not in self.registered_actor_classes:
                actor_class_ref = self.object_refs[client_id][id]
                actor_class = ray.get(actor_class_ref)
                if not inspect.isclass(actor_class):
                    raise Exception("Attempting to schedule actor that "
                                    "isn't a class.")
                if options is None or len(options) == 0:
                    reg_class = ray.remote(actor_class)
                else:
                    reg_class = ray.remote(**options)(actor_class)
                self.registered_actor_classes[id] = reg_class

        return self.registered_actor_classes[id]

    def unify_and_track_outputs(self, output, client_id):
        if output is None:
            outputs = []
        elif isinstance(output, list):
            outputs = output
        else:
            outputs = [output]
        for out in outputs:
            if out.binary() in self.object_refs[client_id]:
                logger.warning(f"Already saw object_ref {out}")
            self.object_refs[client_id][out.binary()] = out
        return [out.binary() for out in outputs]


def return_exception_in_context(err, context):
    if context is not None:
        context.set_details(encode_exception(err))
        # Note: https://grpc.github.io/grpc/core/md_doc_statuscodes.html
        # ABORTED used here since it should never be generated by the
        # grpc lib -- this way we know the error was generated by ray logic
        context.set_code(grpc.StatusCode.ABORTED)


def encode_exception(exception) -> str:
    data = cloudpickle.dumps(exception)
    return base64.standard_b64encode(data).decode()


def decode_options(
        options: ray_client_pb2.TaskOptions) -> Optional[Dict[str, Any]]:
    if options.json_options == "":
        return None
    opts = json.loads(options.json_options)
    assert isinstance(opts, dict)

    if isinstance(opts.get("placement_group", None), dict):
        # Placement groups in Ray client options are serialized as dicts.
        # Convert the dict to a PlacementGroup.
        opts["placement_group"] = PlacementGroup.from_dict(
            opts["placement_group"])

    return opts


def serve(connection_str, ray_connect_handler=None):
    def default_connect_handler(job_config: JobConfig = None,
                                **ray_init_kwargs: Dict[str, Any]):
        with disable_client_hook():
            if not ray.is_initialized():
                return ray.init(job_config=job_config, **ray_init_kwargs)

    ray_connect_handler = ray_connect_handler or default_connect_handler
    server = grpc.server(
        futures.ThreadPoolExecutor(
            max_workers=CLIENT_SERVER_MAX_THREADS,
            thread_name_prefix="ray_client_server"),
        options=GRPC_OPTIONS)
    task_servicer = RayletServicer(ray_connect_handler)
    data_servicer = DataServicer(task_servicer)
    logs_servicer = LogstreamServicer()
    ray_client_pb2_grpc.add_RayletDriverServicer_to_server(
        task_servicer, server)
    ray_client_pb2_grpc.add_RayletDataStreamerServicer_to_server(
        data_servicer, server)
    ray_client_pb2_grpc.add_RayletLogStreamerServicer_to_server(
        logs_servicer, server)
    server.add_insecure_port(connection_str)
    current_handle = ClientServerHandle(
        task_servicer=task_servicer,
        data_servicer=data_servicer,
        logs_servicer=logs_servicer,
        grpc_server=server,
    )
    server.start()
    return current_handle


def init_and_serve(connection_str, *args, **kwargs):
    with disable_client_hook():
        # Disable client mode inside the worker's environment
        info = ray.init(*args, **kwargs)

    def ray_connect_handler(job_config=None, **ray_init_kwargs):
        # Ray client will disconnect from ray when
        # num_clients == 0.
        if ray.is_initialized():
            return info
        else:
            return ray.init(job_config=job_config, *args, **kwargs)

    server_handle = serve(
        connection_str, ray_connect_handler=ray_connect_handler)
    return (server_handle, info)


def shutdown_with_server(server, _exiting_interpreter=False):
    server.stop(1)
    with disable_client_hook():
        ray.shutdown(_exiting_interpreter)


def create_ray_handler(redis_address, redis_password):
    def ray_connect_handler(job_config: JobConfig = None, **ray_init_kwargs):
        if redis_address:
            if redis_password:
                ray.init(
                    address=redis_address,
                    _redis_password=redis_password,
                    job_config=job_config,
                    **ray_init_kwargs)
            else:
                ray.init(
                    address=redis_address,
                    job_config=job_config,
                    **ray_init_kwargs)
        else:
            ray.init(job_config=job_config, **ray_init_kwargs)

    return ray_connect_handler


def try_create_redis_client(redis_address: Optional[str],
                            redis_password: Optional[str]) -> Optional[Any]:
    """
    Try to create a redis client based on the the command line args or by
    autodetecting a running Ray cluster.
    """
    if redis_address is None:
        possible = ray._private.services.find_redis_address()
        if len(possible) != 1:
            return None
        redis_address = possible.pop()

    if redis_password is None:
        redis_password = ray.ray_constants.REDIS_DEFAULT_PASSWORD

    return ray._private.services.create_redis_client(redis_address,
                                                     redis_password)


def main():
    import argparse
    parser = argparse.ArgumentParser()
    parser.add_argument(
        "--host", type=str, default="0.0.0.0", help="Host IP to bind to")
    parser.add_argument(
        "-p", "--port", type=int, default=10001, help="Port to bind to")
    parser.add_argument(
        "--mode",
        type=str,
        choices=["proxy", "legacy", "specific-server"],
        default="proxy")
    parser.add_argument(
        "--redis-address",
        required=False,
        type=str,
        help="Address to use to connect to Ray")
    parser.add_argument(
        "--redis-password",
        required=False,
        type=str,
        help="Password for connecting to Redis")
    parser.add_argument(
        "--worker-shim-pid",
        required=False,
        type=int,
        default=0,
        help="The PID of the process for setup worker runtime env.")
    parser.add_argument(
        "--metrics-agent-port",
        required=False,
        type=int,
        default=0,
        help="The port to use for connecting to the runtime_env agent.")
    args, _ = parser.parse_known_args()
    logging.basicConfig(level="INFO")

    # This redis client is used for health checking. We can't use `internal_kv`
    # because it requires `ray.init` to be called, which only connect handlers
    # should do.
    redis_client = None

    ray_connect_handler = create_ray_handler(args.redis_address,
                                             args.redis_password)

    hostport = "%s:%d" % (args.host, args.port)
    logger.info(f"Starting Ray Client server on {hostport}")
    if args.mode == "proxy":
        server = serve_proxier(
            hostport,
            args.redis_address,
            redis_password=args.redis_password,
            runtime_env_agent_port=args.metrics_agent_port)
    else:
        server = serve(hostport, ray_connect_handler)

    try:
        idle_checks_remaining = TIMEOUT_FOR_SPECIFIC_SERVER_S
        while True:
            health_report = {
                "time": time.time(),
            }

            try:
                if not redis_client:
                    redis_client = try_create_redis_client(
                        args.redis_address, args.redis_password)
                redis_client.hset("healthcheck:ray_client_server", "value",
                                  json.dumps(health_report))
            except Exception as e:
                logger.error(f"[{args.mode}] Failed to put health check "
                             f"on {args.redis_address}")
                logger.exception(e)

            time.sleep(1)
            if args.mode == "specific-server":
                if server.data_servicer.num_clients > 0:
                    idle_checks_remaining = TIMEOUT_FOR_SPECIFIC_SERVER_S
                else:
                    idle_checks_remaining -= 1
                if idle_checks_remaining == 0:
                    raise KeyboardInterrupt()
                if (idle_checks_remaining % 5 == 0 and idle_checks_remaining !=
                        TIMEOUT_FOR_SPECIFIC_SERVER_S):
                    logger.info(
                        f"{idle_checks_remaining} idle checks before shutdown."
                    )

    except KeyboardInterrupt:
        server.stop(0)


if __name__ == "__main__":
    main()<|MERGE_RESOLUTION|>--- conflicted
+++ resolved
@@ -470,13 +470,9 @@
             ready_object_ids=ready_object_ids,
             remaining_object_ids=remaining_object_ids)
 
-<<<<<<< HEAD
     @_use_response_cache
-    def Schedule(self, task, context=None) -> ray_client_pb2.ClientTaskTicket:
-=======
     def Schedule(self, task: ray_client_pb2.ClientTask,
                  context=None) -> ray_client_pb2.ClientTaskTicket:
->>>>>>> a3f399ef
         logger.debug(
             "schedule: %s %s" % (task.name,
                                  ray_client_pb2.ClientTask.RemoteExecType.Name(
