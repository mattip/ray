// Copyright 2017 The Ray Authors.
//
// Licensed under the Apache License, Version 2.0 (the "License");
// you may not use this file except in compliance with the License.
// You may obtain a copy of the License at
//
//  http://www.apache.org/licenses/LICENSE-2.0
//
// Unless required by applicable law or agreed to in writing, software
// distributed under the License is distributed on an "AS IS" BASIS,
// WITHOUT WARRANTIES OR CONDITIONS OF ANY KIND, either express or implied.
// See the License for the specific language governing permissions and
// limitations under the License.

#include <limits>

#include "absl/random/random.h"
#include "absl/strings/str_format.h"
#include "gmock/gmock.h"
#include "gtest/gtest.h"

#include "ray/object_manager/plasma/object_lifecycle_manager.h"

using namespace ray;
using namespace testing;

namespace plasma {

class MockEvictionPolicy : public IEvictionPolicy {
 public:
  MOCK_METHOD1(ObjectCreated, void(const ObjectID &));
  MOCK_METHOD2(RequireSpace, int64_t(int64_t, std::vector<ObjectID> &));
  MOCK_METHOD1(BeginObjectAccess, void(const ObjectID &));
  MOCK_METHOD1(EndObjectAccess, void(const ObjectID &));
  MOCK_METHOD2(ChooseObjectsToEvict, int64_t(int64_t, std::vector<ObjectID> &));
  MOCK_METHOD1(RemoveObject, void(const ObjectID &));
  MOCK_CONST_METHOD0(DebugString, std::string());
};

class MockObjectStore : public IObjectStore {
 public:
  MOCK_METHOD3(CreateObject, const LocalObject *(const ray::ObjectInfo &,
                                                 plasma::flatbuf::ObjectSource, bool));
  MOCK_CONST_METHOD1(GetObject, const LocalObject *(const ObjectID &));
  MOCK_METHOD1(SealObject, const LocalObject *(const ObjectID &));
  MOCK_METHOD1(DeleteObject, bool(const ObjectID &));
  MOCK_CONST_METHOD0(GetNumBytesCreatedTotal, int64_t());
  MOCK_CONST_METHOD0(GetNumBytesUnsealed, int64_t());
  MOCK_CONST_METHOD0(GetNumObjectsUnsealed, int64_t());
  MOCK_CONST_METHOD1(GetDebugDump, void(std::stringstream &buffer));
};

struct ObjectLifecycleManagerTest : public Test {
  void SetUp() override {
    Test::SetUp();
    auto eviction_policy = std::make_unique<MockEvictionPolicy>();
    auto object_store = std::make_unique<MockObjectStore>();
    eviction_policy_ = eviction_policy.get();
    object_store_ = object_store.get();
    manager_ = std::make_unique<ObjectLifecycleManager>(
        ObjectLifecycleManager(std::move(object_store), std::move(eviction_policy),
                               [this](auto &id) { notify_deleted_ids_.push_back(id); }));
    sealed_object_.state = ObjectState::PLASMA_SEALED;
    not_sealed_object_.state = ObjectState::PLASMA_CREATED;
    one_ref_object_.state = ObjectState::PLASMA_SEALED;
    one_ref_object_.ref_count = 1;
    two_ref_object_.state = ObjectState::PLASMA_SEALED;
    two_ref_object_.ref_count = 2;
  }

  MockEvictionPolicy *eviction_policy_;
  MockObjectStore *object_store_;
  std::unique_ptr<ObjectLifecycleManager> manager_;
  std::vector<ObjectID> notify_deleted_ids_;

  LocalObject object1_{Allocation()};
  LocalObject object2_{Allocation()};
  LocalObject sealed_object_{Allocation()};
  LocalObject not_sealed_object_{Allocation()};
  LocalObject one_ref_object_{Allocation()};
  LocalObject two_ref_object_{Allocation()};
  ObjectID id1_ = ObjectID::FromRandom();
  ObjectID id2_ = ObjectID::FromRandom();
  ObjectID id3_ = ObjectID::FromRandom();
};

TEST_F(ObjectLifecycleManagerTest, CreateObjectExists) {
  EXPECT_CALL(*object_store_, GetObject(_)).Times(1).WillOnce(Return(&object1_));
  auto expected = std::pair<const LocalObject *, flatbuf::PlasmaError>(
      nullptr, flatbuf::PlasmaError::ObjectExists);
  auto result = manager_->CreateObject({}, {}, /*falback*/ false);
  EXPECT_EQ(expected, result);
}

TEST_F(ObjectLifecycleManagerTest, CreateObjectSuccess) {
  EXPECT_CALL(*object_store_, GetObject(_)).Times(1).WillOnce(Return(nullptr));
  EXPECT_CALL(*object_store_, CreateObject(_, _, false))
      .Times(1)
      .WillOnce(Return(&object1_));
  auto expected = std::pair<const LocalObject *, flatbuf::PlasmaError>(
      &object1_, flatbuf::PlasmaError::OK);
  auto result = manager_->CreateObject({}, {}, /*falback*/ false);
  EXPECT_EQ(expected, result);
}

TEST_F(ObjectLifecycleManagerTest, CreateObjectTriggerGC) {
  EXPECT_CALL(*object_store_, GetObject(_))
      .Times(3)
      .WillOnce(Return(nullptr))
      // called during eviction.
      .WillOnce(Return(&sealed_object_))
      .WillOnce(Return(&sealed_object_));

  EXPECT_CALL(*object_store_, CreateObject(_, _, false))
      .Times(2)
      .WillOnce(Return(nullptr))
      // once eviction finishes, createobject is called again.
      .WillOnce(Return(&object1_));

  // gc returns object to evict
  EXPECT_CALL(*eviction_policy_, RequireSpace(_, _))
      .Times(1)
<<<<<<< HEAD
      .WillOnce(Invoke([&](auto size, auto to_evict) {
        to_evict->push_back(id1_);
=======
      .WillOnce(Invoke([&](auto size, auto &to_evict) {
        to_evict.push_back(id1_);
>>>>>>> db9b5f14
        return 0;
      }));

  // eviction
  EXPECT_CALL(*object_store_, DeleteObject(id1_)).Times(1).WillOnce(Return(true));
  EXPECT_CALL(*eviction_policy_, RemoveObject(id1_)).Times(1).WillOnce(Return());

  auto expected = std::pair<const LocalObject *, flatbuf::PlasmaError>(
      &object1_, flatbuf::PlasmaError::OK);
  auto result = manager_->CreateObject({}, {}, /*falback*/ false);
  EXPECT_EQ(expected, result);

  // evicton is notified.
  std::vector<ObjectID> expect_notified_ids{id1_};
  EXPECT_EQ(expect_notified_ids, notify_deleted_ids_);
}

TEST_F(ObjectLifecycleManagerTest, CreateObjectTriggerGCExhaused) {
  EXPECT_CALL(*object_store_, GetObject(_)).Times(1).WillOnce(Return(nullptr));
  EXPECT_CALL(*object_store_, CreateObject(_, _, false))
      .Times(11)
      .WillRepeatedly(Return(nullptr));
  EXPECT_CALL(*eviction_policy_, RequireSpace(_, _)).Times(11).WillRepeatedly(Return(0));
  EXPECT_CALL(*object_store_, CreateObject(_, _, true))
      .Times(1)
      .WillOnce(Return(&object1_));
  auto expected = std::pair<const LocalObject *, flatbuf::PlasmaError>(
      &object1_, flatbuf::PlasmaError::OK);
  auto result = manager_->CreateObject({}, {}, /*falback*/ true);
  EXPECT_EQ(expected, result);
}

TEST_F(ObjectLifecycleManagerTest, CreateObjectWithoutFallback) {
  EXPECT_CALL(*object_store_, GetObject(_)).Times(1).WillOnce(Return(nullptr));
  EXPECT_CALL(*object_store_, CreateObject(_, _, false))
      .Times(1)
      .WillOnce(Return(nullptr));
  // evict failed;
  EXPECT_CALL(*eviction_policy_, RequireSpace(_, _)).Times(1).WillOnce(Return(1));
  auto expected = std::pair<const LocalObject *, flatbuf::PlasmaError>(
      nullptr, flatbuf::PlasmaError::OutOfMemory);
  auto result = manager_->CreateObject({}, {}, /*falback*/ false);
  EXPECT_EQ(expected, result);
}

TEST_F(ObjectLifecycleManagerTest, CreateObjectWithFallback) {
  EXPECT_CALL(*object_store_, GetObject(_)).Times(1).WillOnce(Return(nullptr));
  EXPECT_CALL(*object_store_, CreateObject(_, _, false))
      .Times(1)
      .WillOnce(Return(nullptr));
  EXPECT_CALL(*eviction_policy_, RequireSpace(_, _)).Times(1).WillOnce(Return(1));
  EXPECT_CALL(*object_store_, CreateObject(_, _, true))
      .Times(1)
      .WillOnce(Return(&object1_));
  auto expected = std::pair<const LocalObject *, flatbuf::PlasmaError>(
      &object1_, flatbuf::PlasmaError::OK);
  auto result = manager_->CreateObject({}, {}, /*falback*/ true);
  EXPECT_EQ(expected, result);
}

TEST_F(ObjectLifecycleManagerTest, CreateObjectWithFallbackFailed) {
  EXPECT_CALL(*object_store_, GetObject(_)).Times(1).WillOnce(Return(nullptr));
  EXPECT_CALL(*object_store_, CreateObject(_, _, false))
      .Times(1)
      .WillOnce(Return(nullptr));
  EXPECT_CALL(*eviction_policy_, RequireSpace(_, _)).Times(1).WillOnce(Return(1));
  EXPECT_CALL(*object_store_, CreateObject(_, _, true))
      .Times(1)
      .WillOnce(Return(nullptr));
  auto expected = std::pair<const LocalObject *, flatbuf::PlasmaError>(
      nullptr, flatbuf::PlasmaError::OutOfMemory);
  auto result = manager_->CreateObject({}, {}, /*falback*/ true);
  EXPECT_EQ(expected, result);
}

TEST_F(ObjectLifecycleManagerTest, GetObject) {
  EXPECT_CALL(*object_store_, GetObject(id1_)).Times(1).WillOnce(Return(&object2_));
  EXPECT_EQ(&object2_, manager_->GetObject(id1_));
}

TEST_F(ObjectLifecycleManagerTest, SealObject) {
  EXPECT_CALL(*object_store_, SealObject(id1_))
      .Times(1)
      .WillOnce(Return(&sealed_object_));
  EXPECT_EQ(&sealed_object_, manager_->SealObject(id1_));
}

TEST_F(ObjectLifecycleManagerTest, AbortFailure) {
  EXPECT_CALL(*object_store_, GetObject(id1_)).Times(1).WillOnce(Return(nullptr));
  EXPECT_CALL(*object_store_, GetObject(id2_)).Times(1).WillOnce(Return(&sealed_object_));
  EXPECT_EQ(manager_->AbortObject(id1_), flatbuf::PlasmaError::ObjectNonexistent);
  EXPECT_EQ(manager_->AbortObject(id2_), flatbuf::PlasmaError::ObjectSealed);
}

TEST_F(ObjectLifecycleManagerTest, AbortSuccess) {
  EXPECT_CALL(*object_store_, GetObject(id3_))
      .Times(2)
      .WillRepeatedly(Return(&not_sealed_object_));
  EXPECT_CALL(*object_store_, DeleteObject(id3_)).Times(1).WillOnce(Return(true));
  EXPECT_CALL(*eviction_policy_, RemoveObject(id3_)).Times(1).WillOnce(Return());
  EXPECT_EQ(manager_->AbortObject(id3_), flatbuf::PlasmaError::OK);
  // aborted object is not notified.
  EXPECT_TRUE(notify_deleted_ids_.empty());
}

TEST_F(ObjectLifecycleManagerTest, DeleteFailure) {
  EXPECT_CALL(*object_store_, GetObject(id1_)).Times(1).WillOnce(Return(nullptr));
  EXPECT_EQ(flatbuf::PlasmaError::ObjectNonexistent, manager_->DeleteObject(id1_));

  {
    EXPECT_CALL(*object_store_, GetObject(id2_))
        .Times(1)
        .WillOnce(Return(&not_sealed_object_));
    EXPECT_EQ(flatbuf::PlasmaError::ObjectNotSealed, manager_->DeleteObject(id2_));
    absl::flat_hash_set<ObjectID> expected_eagerly_deletion_objects{id2_};
    EXPECT_EQ(expected_eagerly_deletion_objects, manager_->earger_deletion_objects_);
  }

  {
    manager_->earger_deletion_objects_.clear();
    EXPECT_CALL(*object_store_, GetObject(id3_))
        .Times(1)
        .WillOnce(Return(&one_ref_object_));
    EXPECT_EQ(flatbuf::PlasmaError::ObjectInUse, manager_->DeleteObject(id3_));
    absl::flat_hash_set<ObjectID> expected_eagerly_deletion_objects{id3_};
    EXPECT_EQ(expected_eagerly_deletion_objects, manager_->earger_deletion_objects_);
  }
}

TEST_F(ObjectLifecycleManagerTest, DeleteSuccess) {
  EXPECT_CALL(*object_store_, GetObject(id1_))
      .Times(2)
      .WillRepeatedly(Return(&sealed_object_));
  EXPECT_CALL(*object_store_, DeleteObject(id1_)).Times(1).WillOnce(Return(true));
  EXPECT_CALL(*eviction_policy_, RemoveObject(id1_)).Times(1).WillOnce(Return());

  EXPECT_EQ(flatbuf::PlasmaError::OK, manager_->DeleteObject(id1_));
  std::vector<ObjectID> expect_notified_ids{id1_};
  EXPECT_EQ(expect_notified_ids, notify_deleted_ids_);
}

TEST_F(ObjectLifecycleManagerTest, AddReference) {
  {
    EXPECT_CALL(*object_store_, GetObject(id1_)).Times(1).WillOnce(Return(nullptr));
    EXPECT_FALSE(manager_->AddReference(id1_));
  }

  {
    EXPECT_CALL(*object_store_, GetObject(id2_)).Times(1).WillOnce(Return(&object1_));
    EXPECT_CALL(*eviction_policy_, BeginObjectAccess(id2_)).Times(1).WillOnce(Return());
    EXPECT_TRUE(manager_->AddReference(id2_));
    EXPECT_EQ(1, object1_.GetRefCount());
  }

  {
    EXPECT_CALL(*object_store_, GetObject(id3_))
        .Times(1)
        .WillOnce(Return(&one_ref_object_));
    EXPECT_TRUE(manager_->AddReference(id3_));
    EXPECT_EQ(2, one_ref_object_.GetRefCount());
  }
}

TEST_F(ObjectLifecycleManagerTest, RemoveReferenceFailure) {
  {
    EXPECT_CALL(*object_store_, GetObject(id1_)).Times(1).WillOnce(Return(nullptr));
    EXPECT_FALSE(manager_->RemoveReference(id1_));
  }

  {
    EXPECT_CALL(*object_store_, GetObject(id2_)).Times(1).WillOnce(Return(&object1_));
    EXPECT_FALSE(manager_->RemoveReference(id2_));
  }
}

TEST_F(ObjectLifecycleManagerTest, RemoveReferenceTwoRef) {
  EXPECT_CALL(*object_store_, GetObject(id1_))
      .Times(1)
      .WillOnce(Return(&two_ref_object_));
  EXPECT_TRUE(manager_->RemoveReference(id1_));
  EXPECT_EQ(1, two_ref_object_.GetRefCount());
}

TEST_F(ObjectLifecycleManagerTest, RemoveReferenceOneRefSealed) {
  EXPECT_TRUE(one_ref_object_.Sealed());
  EXPECT_CALL(*object_store_, GetObject(id1_))
      .Times(1)
      .WillOnce(Return(&one_ref_object_));
  EXPECT_CALL(*eviction_policy_, EndObjectAccess(id1_)).Times(1).WillOnce(Return());
  EXPECT_TRUE(manager_->RemoveReference(id1_));
  EXPECT_EQ(0, one_ref_object_.GetRefCount());
}

TEST_F(ObjectLifecycleManagerTest, RemoveReferenceOneRefEagerlyDeletion) {
  manager_->earger_deletion_objects_.emplace(id1_);

  EXPECT_CALL(*object_store_, GetObject(id1_))
      .Times(2)
      .WillRepeatedly(Return(&one_ref_object_));
  EXPECT_CALL(*eviction_policy_, EndObjectAccess(id1_)).Times(1).WillOnce(Return());
  EXPECT_CALL(*object_store_, DeleteObject(id1_)).Times(1).WillOnce(Return(true));
  EXPECT_CALL(*eviction_policy_, RemoveObject(id1_)).Times(1).WillOnce(Return());

  EXPECT_TRUE(manager_->RemoveReference(id1_));
  EXPECT_EQ(0, one_ref_object_.GetRefCount());

  std::vector<ObjectID> expect_notified_ids{id1_};
  EXPECT_EQ(expect_notified_ids, notify_deleted_ids_);
}
}  // namespace plasma

int main(int argc, char **argv) {
  ::testing::InitGoogleTest(&argc, argv);
  return RUN_ALL_TESTS();
}<|MERGE_RESOLUTION|>--- conflicted
+++ resolved
@@ -120,13 +120,8 @@
   // gc returns object to evict
   EXPECT_CALL(*eviction_policy_, RequireSpace(_, _))
       .Times(1)
-<<<<<<< HEAD
       .WillOnce(Invoke([&](auto size, auto to_evict) {
         to_evict->push_back(id1_);
-=======
-      .WillOnce(Invoke([&](auto size, auto &to_evict) {
-        to_evict.push_back(id1_);
->>>>>>> db9b5f14
         return 0;
       }));
 
