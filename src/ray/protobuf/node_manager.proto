// Copyright 2017 The Ray Authors.
//
// Licensed under the Apache License, Version 2.0 (the "License");
// you may not use this file except in compliance with the License.
// You may obtain a copy of the License at
//
//  http://www.apache.org/licenses/LICENSE-2.0
//
// Unless required by applicable law or agreed to in writing, software
// distributed under the License is distributed on an "AS IS" BASIS,
// WITHOUT WARRANTIES OR CONDITIONS OF ANY KIND, either express or implied.
// See the License for the specific language governing permissions and
// limitations under the License.

syntax = "proto3";

package ray.rpc;

import "src/ray/protobuf/common.proto";
import "src/ray/protobuf/gcs.proto";

// Request a worker from the raylet with the specified resources.
message RequestWorkerLeaseRequest {
  // TaskSpec containing the requested resources.
  TaskSpec resource_spec = 1;
  // Worker's backlog size for this spec's shape.
  int64 backlog_size = 2;
}

message RequestWorkerLeaseReply {
  // Address of the leased worker. If this is empty, then the request should be
  // retried at the provided raylet address.
  Address worker_address = 1;
  // Address of the raylet to spill back to, if any.
  Address retry_at_raylet_address = 2;
  // Resource mapping ids acquired by the leased worker.
  repeated ResourceMapEntry resource_mapping = 3;
  // Whether this lease request was canceled. In this case, the
  // client should try again if the resources are still required.
  bool canceled = 4;
  // Whether creating the runtime environment for this lease request failed.
  // If this is true, the corresponding task should be failed by the client.
  bool runtime_env_setup_failed = 5;
  // PID of the worker process.
<<<<<<< HEAD
  uint32 worker_pid = 5;
  // Whether the request was rejected because of insufficient resources.
  bool rejected = 6;
  // The (normal task) resources data to be carried by the Reply.
  ResourcesData resources_data = 7;
=======
  uint32 worker_pid = 6;
>>>>>>> 93172b53
}

message PrepareBundleResourcesRequest {
  // Bundle containing the requested resources.
  Bundle bundle_spec = 1;
}

message PrepareBundleResourcesReply {
  // The status if prepare request was successful.
  bool success = 1;
}

message CommitBundleResourcesRequest {
  // Bundle containing the requested resources.
  Bundle bundle_spec = 1;
}

message CommitBundleResourcesReply {
}

message CancelResourceReserveRequest {
  // Bundle containing the requested resources.
  Bundle bundle_spec = 1;
}

message CancelResourceReserveReply {
}

// Release a worker back to its raylet.
message ReturnWorkerRequest {
  // Port of the leased worker that we are now returning.
  int32 worker_port = 1;
  // Unique id of the leased worker we are now returning.
  bytes worker_id = 2;
  // If true, there was some unrecoverable error and the raylet should
  // disconnect the worker.
  bool disconnect_worker = 3;
}

message ReturnWorkerReply {
}

message ReleaseUnusedWorkersRequest {
  repeated bytes worker_ids_in_use = 1;
}

message ReleaseUnusedWorkersReply {
}

message CancelWorkerLeaseRequest {
  // The task to cancel.
  bytes task_id = 1;
}

message CancelWorkerLeaseReply {
  // Whether the cancellation request was successful. Cancellation
  // succeeds if the node manager has the task queued upon receiving
  // the cancellation request, and the node manager has not yet
  // granted the lease.
  bool success = 1;
}

message PinObjectIDsRequest {
  // Address of the owner to ask when to unpin the objects.
  Address owner_address = 1;
  // ObjectIDs to pin.
  repeated bytes object_ids = 2;
}

message PinObjectIDsReply {
}

message GetNodeStatsRequest {
  // Whether to include memory stats. This could be large since it includes
  // metadata for all live object references.
  bool include_memory_info = 1;
}

// Object store stats, which may be reported per-node or aggregated across
// multiple nodes in the cluster (values are additive).
message ObjectStoreStats {
  // The amount of wall time total where spilling was happening.
  double spill_time_total_s = 1;
  // The number of bytes spilled total.
  int64 spilled_bytes_total = 2;
  // The number of objects spilled total.
  int64 spilled_objects_total = 3;
  // The amount of wall time total where object restore was happening.
  double restore_time_total_s = 4;
  // The number of bytes restored total.
  int64 restored_bytes_total = 5;
  // The number of objects restored total.
  int64 restored_objects_total = 6;
  // The current usage of the object store.
  int64 object_store_bytes_used = 7;
  // The max capacity of the object store.
  int64 object_store_bytes_avail = 8;
  // The number of bytes pinned as the primary copy of objects.
  int64 object_store_bytes_primary_copy = 9;
  // The number of bytes allocated from the filesystem (fallback allocs).
  int64 object_store_bytes_fallback = 10;
  // The number of local objects total.
  int64 num_local_objects = 11;
  // The number of plasma object bytes that are consumed by core workers.
  int64 consumed_bytes = 12;
}

message GetNodeStatsReply {
  repeated CoreWorkerStats core_workers_stats = 1;
  repeated ViewData view_data = 2;
  uint32 num_workers = 3;
  repeated TaskSpec infeasible_tasks = 4;
  repeated TaskSpec ready_tasks = 5;
  ObjectStoreStats store_stats = 6;
}

message GlobalGCRequest {
}

message GlobalGCReply {
}

// Accumulates memory info across all nodes. To access per-node memory info,
// use GetNodeStats() calls instead.
message FormatGlobalMemoryInfoRequest {
  // Whether or not the reply should include memory summary.
  // If it is true, it will add extra overhead to the system
  // because getting memory info requires to ping every core worker
  // in the cluster.
  bool include_memory_info = 1;
}

message FormatGlobalMemoryInfoReply {
  // A tabular summary of the memory stats. To get this data in structured form,
  // you can instead use GetNodeStats() directly.
  string memory_summary = 1;
  // Aggregate store stats across all nodes. To get the individual node data,
  // you can instead use GetNodeStats() directly.
  ObjectStoreStats store_stats = 2;
}

message RequestObjectSpillageRequest {
  // ObjectID to spill.
  bytes object_id = 1;
}

message RequestObjectSpillageReply {
  // Whether the object spilling was successful or not.
  bool success = 1;
  // Object URL where the object is spilled.
  string object_url = 2;
  // The node id of a node where the object is spilled.
  bytes spilled_node_id = 3;
}

message ReleaseUnusedBundlesRequest {
  repeated Bundle bundles_in_use = 1;
}

message ReleaseUnusedBundlesReply {
}

message GetSystemConfigRequest {
}

message GetSystemConfigReply {
  string system_config = 1;
}

message RequestResourceReportRequest {
}

message RequestResourceReportReply {
  ResourcesData resources = 1;
}

message UpdateResourceUsageRequest {
  // This is a serialized version of ResourceUsageBatchData. This extra layer of
  // serialization allows the sender to cache the expensive operation of serializing a
  // `ResourceUsageBatchData` when sending this request to all nodes.
  bytes serialized_resource_usage_batch = 1;
}

message UpdateResourceUsageReply {
}

message GetGcsServerAddressRequest {
}

message GetGcsServerAddressReply {
  string ip = 1;
  int32 port = 2;
}

// Service for inter-node-manager communication.
service NodeManagerService {
  // Update the node's view of the cluster resource usage
  rpc UpdateResourceUsage(UpdateResourceUsageRequest) returns (UpdateResourceUsageReply);
  // Request the current resource usage from this raylet
  rpc RequestResourceReport(RequestResourceReportRequest)
      returns (RequestResourceReportReply);
  // Request a worker from the raylet.
  rpc RequestWorkerLease(RequestWorkerLeaseRequest) returns (RequestWorkerLeaseReply);
  // Release a worker back to its raylet.
  rpc ReturnWorker(ReturnWorkerRequest) returns (ReturnWorkerReply);
  // This method is only used by GCS, and the purpose is to release leased workers
  // that may be leaked. When GCS restarts, it doesn't know which workers it has leased
  // in the previous lifecycle. In this case, GCS will send a list of worker ids that
  // are still needed. And Raylet will release other leased workers.
  rpc ReleaseUnusedWorkers(ReleaseUnusedWorkersRequest)
      returns (ReleaseUnusedWorkersReply);
  // Request a raylet to lock resources for a bundle.
  // This is the first phase of 2PC protocol for atomic placement group creation.
  rpc PrepareBundleResources(PrepareBundleResourcesRequest)
      returns (PrepareBundleResourcesReply);
  // Commit bundle resources to a raylet.
  // This is the second phase of 2PC protocol for atomic placement group creation.
  rpc CommitBundleResources(CommitBundleResourcesRequest)
      returns (CommitBundleResourcesReply);
  // Return resource for the raylet.
  rpc CancelResourceReserve(CancelResourceReserveRequest)
      returns (CancelResourceReserveReply);
  // Cancel a pending lease request. This only returns success if the
  // lease request was not yet granted.
  rpc CancelWorkerLease(CancelWorkerLeaseRequest) returns (CancelWorkerLeaseReply);
  // Pin the provided object IDs.
  rpc PinObjectIDs(PinObjectIDsRequest) returns (PinObjectIDsReply);
  // Get the current node stats.
  rpc GetNodeStats(GetNodeStatsRequest) returns (GetNodeStatsReply);
  // Trigger garbage collection in all workers across the cluster.
  rpc GlobalGC(GlobalGCRequest) returns (GlobalGCReply);
  // Get global object reference stats in formatted form.
  rpc FormatGlobalMemoryInfo(FormatGlobalMemoryInfoRequest)
      returns (FormatGlobalMemoryInfoReply);
  // Ask the raylet to spill an object to external storage.
  rpc RequestObjectSpillage(RequestObjectSpillageRequest)
      returns (RequestObjectSpillageReply);
  // This method is only used by GCS, and the purpose is to release bundles
  // that may be leaked. When GCS restarts, it doesn't know which bundles it has leased
  // in the previous lifecycle. In this case, GCS will send a list of bundles that
  // are still needed. And Raylet will release other bundles.
  rpc ReleaseUnusedBundles(ReleaseUnusedBundlesRequest)
      returns (ReleaseUnusedBundlesReply);
  // Get the system config.
  rpc GetSystemConfig(GetSystemConfigRequest) returns (GetSystemConfigReply);
  // Get gcs server address.
  rpc GetGcsServerAddress(GetGcsServerAddressRequest) returns (GetGcsServerAddressReply);
}<|MERGE_RESOLUTION|>--- conflicted
+++ resolved
@@ -42,15 +42,11 @@
   // If this is true, the corresponding task should be failed by the client.
   bool runtime_env_setup_failed = 5;
   // PID of the worker process.
-<<<<<<< HEAD
-  uint32 worker_pid = 5;
+  uint32 worker_pid = 6;
   // Whether the request was rejected because of insufficient resources.
-  bool rejected = 6;
+  bool rejected = 7;
   // The (normal task) resources data to be carried by the Reply.
-  ResourcesData resources_data = 7;
-=======
-  uint32 worker_pid = 6;
->>>>>>> 93172b53
+  ResourcesData resources_data = 8;
 }
 
 message PrepareBundleResourcesRequest {
